/**
 * Licensed to the Apache Software Foundation (ASF) under one
 * or more contributor license agreements.  See the NOTICE file
 * distributed with this work for additional information
 * regarding copyright ownership.  The ASF licenses this file
 * to you under the Apache License, Version 2.0 (the
 * "License"); you may not use this file except in compliance
 * with the License.  You may obtain a copy of the License at
 *
 *     http://www.apache.org/licenses/LICENSE-2.0
 *
 * Unless required by applicable law or agreed to in writing, software
 * distributed under the License is distributed on an "AS IS" BASIS,
 * WITHOUT WARRANTIES OR CONDITIONS OF ANY KIND, either express or implied.
 * See the License for the specific language governing permissions and
 * limitations under the License.
 */
package org.apache.hadoop.hive.shims;

import java.io.IOException;
import java.net.InetSocketAddress;
import java.net.MalformedURLException;
import java.net.URI;
import java.nio.ByteBuffer;
import java.security.AccessControlException;
import java.security.NoSuchAlgorithmException;
import java.security.PrivilegedExceptionAction;
import java.util.Comparator;
import java.util.List;
import java.util.Map;
import java.util.Set;
import java.util.TreeMap;

import javax.security.auth.login.LoginException;

import com.google.common.annotations.VisibleForTesting;
import org.apache.commons.logging.Log;
import org.apache.commons.logging.LogFactory;
import org.apache.hadoop.conf.Configuration;
import org.apache.hadoop.fs.BlockLocation;
import org.apache.hadoop.fs.FSDataInputStream;
import org.apache.hadoop.fs.FSDataOutputStream;
import org.apache.hadoop.fs.FileStatus;
import org.apache.hadoop.fs.FileSystem;
import org.apache.hadoop.fs.Path;
import org.apache.hadoop.fs.PathFilter;
import org.apache.hadoop.fs.permission.FsAction;
import org.apache.hadoop.fs.permission.FsPermission;
import org.apache.hadoop.hive.shims.HadoopShims.StoragePolicyValue;
import org.apache.hadoop.io.LongWritable;
import org.apache.hadoop.mapred.ClusterStatus;
import org.apache.hadoop.mapred.JobConf;
import org.apache.hadoop.mapred.JobProfile;
import org.apache.hadoop.mapred.JobStatus;
import org.apache.hadoop.mapred.RecordReader;
import org.apache.hadoop.mapred.Reporter;
import org.apache.hadoop.mapred.lib.CombineFileSplit;
import org.apache.hadoop.mapreduce.Job;
import org.apache.hadoop.mapreduce.JobContext;
import org.apache.hadoop.mapreduce.JobID;
import org.apache.hadoop.mapreduce.OutputFormat;
import org.apache.hadoop.mapreduce.TaskAttemptContext;
import org.apache.hadoop.mapreduce.TaskAttemptID;
import org.apache.hadoop.mapreduce.TaskID;
import org.apache.hadoop.security.UserGroupInformation;
import org.apache.hadoop.util.Progressable;

/**
 * In order to be compatible with multiple versions of Hadoop, all parts
 * of the Hadoop interface that are not cross-version compatible are
 * encapsulated in an implementation of this class. Users should use
 * the ShimLoader class as a factory to obtain an implementation of
 * HadoopShims corresponding to the version of Hadoop currently on the
 * classpath.
 */
public interface HadoopShims {

  /**
   * Constructs and Returns TaskAttempt Log Url
   * or null if the TaskLogServlet is not available
   *
   *  @return TaskAttempt Log Url
   */
  String getTaskAttemptLogUrl(JobConf conf,
      String taskTrackerHttpAddress,
      String taskAttemptId)
          throws MalformedURLException;

  /**
   * Returns a shim to wrap MiniMrCluster
   */
  public MiniMrShim getMiniMrCluster(Configuration conf, int numberOfTaskTrackers,
      String nameNode, int numDir) throws IOException;

  public MiniMrShim getMiniTezCluster(Configuration conf, int numberOfTaskTrackers,
<<<<<<< HEAD
      String nameNode, int numDir, boolean local, String tezDir) throws IOException;
=======
      String nameNode, int numDir) throws IOException;

  public MiniMrShim getMiniSparkCluster(Configuration conf, int numberOfTaskTrackers,
      String nameNode, int numDir) throws IOException;
>>>>>>> c87f25e1

  /**
   * Shim for MiniMrCluster
   */
  public interface MiniMrShim {
    public int getJobTrackerPort() throws UnsupportedOperationException;
    public void shutdown() throws IOException;
    public void setupConfiguration(Configuration conf);
  }

  /**
   * Returns a shim to wrap MiniDFSCluster. This is necessary since this class
   * was moved from org.apache.hadoop.dfs to org.apache.hadoop.hdfs
   */
  MiniDFSShim getMiniDfs(Configuration conf,
      int numDataNodes,
      boolean format,
      String[] racks) throws IOException;

  /**
   * Shim around the functions in MiniDFSCluster that Hive uses.
   */
  public interface MiniDFSShim {
    FileSystem getFileSystem() throws IOException;

    void shutdown() throws IOException;
  }

  CombineFileInputFormatShim getCombineFileInputFormat();

  enum JobTrackerState { INITIALIZING, RUNNING };

  /**
   * Convert the ClusterStatus to its Thrift equivalent: JobTrackerState.
   * See MAPREDUCE-2455 for why this is a part of the shim.
   * @param clusterStatus
   * @return the matching JobTrackerState
   * @throws Exception if no equivalent JobTrackerState exists
   */
  public JobTrackerState getJobTrackerState(ClusterStatus clusterStatus) throws Exception;

  public TaskAttemptContext newTaskAttemptContext(Configuration conf, final Progressable progressable);

  public TaskAttemptID newTaskAttemptID(JobID jobId, boolean isMap, int taskId, int id);

  public JobContext newJobContext(Job job);

  /**
   * Check wether MR is configured to run in local-mode
   * @param conf
   * @return
   */
  public boolean isLocalMode(Configuration conf);

  /**
   * All retrieval of jobtracker/resource manager rpc address
   * in the configuration should be done through this shim
   * @param conf
   * @return
   */
  public String getJobLauncherRpcAddress(Configuration conf);

  /**
   * All updates to jobtracker/resource manager rpc address
   * in the configuration should be done through this shim
   * @param conf
   * @return
   */
  public void setJobLauncherRpcAddress(Configuration conf, String val);

  /**
   * All references to jobtracker/resource manager http address
   * in the configuration should be done through this shim
   * @param conf
   * @return
   */
  public String getJobLauncherHttpAddress(Configuration conf);

  /**
   * Move the directory/file to trash. In case of the symlinks or mount points, the file is
   * moved to the trashbin in the actual volume of the path p being deleted
   * @param fs
   * @param path
   * @param conf
   * @return false if the item is already in the trash or trash is disabled
   * @throws IOException
   */
  public boolean moveToAppropriateTrash(FileSystem fs, Path path, Configuration conf)
      throws IOException;

  /**
   * Get the default block size for the path. FileSystem alone is not sufficient to
   * determine the same, as in case of CSMT the underlying file system determines that.
   * @param fs
   * @param path
   * @return
   */
  public long getDefaultBlockSize(FileSystem fs, Path path);

  /**
   * Get the default replication for a path. In case of CSMT the given path will be used to
   * locate the actual filesystem.
   * @param fs
   * @param path
   * @return
   */
  public short getDefaultReplication(FileSystem fs, Path path);

  /**
   * Reset the default fair scheduler queue mapping to end user.
   *
   * @param conf
   * @param userName end user name
   */
  public void refreshDefaultQueue(Configuration conf, String userName)
      throws IOException;

  /**
   * The method sets to set the partition file has a different signature between
   * hadoop versions.
   * @param jobConf
   * @param partition
   */
  void setTotalOrderPartitionFile(JobConf jobConf, Path partition);

  Comparator<LongWritable> getLongComparator();

  /**
   * CombineFileInputFormatShim.
   *
   * @param <K>
   * @param <V>
   */
  interface CombineFileInputFormatShim<K, V> {
    Path[] getInputPathsShim(JobConf conf);

    void createPool(JobConf conf, PathFilter... filters);

    CombineFileSplit[] getSplits(JobConf job, int numSplits) throws IOException;

    CombineFileSplit getInputSplitShim() throws IOException;

    RecordReader getRecordReader(JobConf job, CombineFileSplit split, Reporter reporter,
        Class<RecordReader<K, V>> rrClass) throws IOException;
  }

  /**
   * Get the block locations for the given directory.
   * @param fs the file system
   * @param path the directory name to get the status and block locations
   * @param filter a filter that needs to accept the file (or null)
   * @return an list for the located file status objects
   * @throws IOException
   */
  List<FileStatus> listLocatedStatus(FileSystem fs, Path path,
                                     PathFilter filter) throws IOException;

  /**
   * For file status returned by listLocatedStatus, convert them into a list
   * of block locations.
   * @param fs the file system
   * @param status the file information
   * @return the block locations of the file
   * @throws IOException
   */
  BlockLocation[] getLocations(FileSystem fs,
      FileStatus status) throws IOException;

  /**
   * For the block locations returned by getLocations() convert them into a Treemap
   * <Offset,blockLocation> by iterating over the list of blockLocation.
   * Using TreeMap from offset to blockLocation, makes it O(logn) to get a particular
   * block based upon offset.
   * @param fs the file system
   * @param status the file information
   * @return TreeMap<Long, BlockLocation>
   * @throws IOException
   */
  TreeMap<Long, BlockLocation> getLocationsWithOffset(FileSystem fs,
      FileStatus status) throws IOException;

  /**
   * Flush and make visible to other users the changes to the given stream.
   * @param stream the stream to hflush.
   * @throws IOException
   */
  public void hflush(FSDataOutputStream stream) throws IOException;

  /**
   * For a given file, return a file status
   * @param conf
   * @param fs
   * @param file
   * @return
   * @throws IOException
   */
  public HdfsFileStatus getFullFileStatus(Configuration conf, FileSystem fs, Path file) throws IOException;

  /**
   * For a given file, set a given file status.
   * @param conf
   * @param sourceStatus
   * @param fs
   * @param target
   * @throws IOException
   */
  public void setFullFileStatus(Configuration conf, HdfsFileStatus sourceStatus,
    FileSystem fs, Path target) throws IOException;

  /**
   * Includes the vanilla FileStatus, and AclStatus if it applies to this version of hadoop.
   */
  public interface HdfsFileStatus {
    public FileStatus getFileStatus();
    public void debugLog();
  }

  public HCatHadoopShims getHCatShim();
  public interface HCatHadoopShims {

    enum PropertyName {CACHE_ARCHIVES, CACHE_FILES, CACHE_SYMLINK, CLASSPATH_ARCHIVES, CLASSPATH_FILES}

    public TaskID createTaskID();

    public TaskAttemptID createTaskAttemptID();

    public org.apache.hadoop.mapreduce.TaskAttemptContext createTaskAttemptContext(Configuration conf,
        TaskAttemptID taskId);

    public org.apache.hadoop.mapred.TaskAttemptContext createTaskAttemptContext(JobConf conf,
        org.apache.hadoop.mapred.TaskAttemptID taskId, Progressable progressable);

    public JobContext createJobContext(Configuration conf, JobID jobId);

    public org.apache.hadoop.mapred.JobContext createJobContext(JobConf conf, JobID jobId, Progressable progressable);

    public void commitJob(OutputFormat outputFormat, Job job) throws IOException;

    public void abortJob(OutputFormat outputFormat, Job job) throws IOException;

    /* Referring to job tracker in 0.20 and resource manager in 0.23 */
    public InetSocketAddress getResourceManagerAddress(Configuration conf);

    public String getPropertyName(PropertyName name);

    /**
     * Checks if file is in HDFS filesystem.
     *
     * @param fs
     * @param path
     * @return true if the file is in HDFS, false if the file is in other file systems.
     */
    public boolean isFileInHDFS(FileSystem fs, Path path) throws IOException;
  }
  /**
   * Provides a Hadoop JobTracker shim.
   * @param conf not {@code null}
   */
  public WebHCatJTShim getWebHCatShim(Configuration conf, UserGroupInformation ugi) throws IOException;
  public interface WebHCatJTShim {
    /**
     * Grab a handle to a job that is already known to the JobTracker.
     *
     * @return Profile of the job, or null if not found.
     */
    public JobProfile getJobProfile(org.apache.hadoop.mapred.JobID jobid) throws IOException;
    /**
     * Grab a handle to a job that is already known to the JobTracker.
     *
     * @return Status of the job, or null if not found.
     */
    public JobStatus getJobStatus(org.apache.hadoop.mapred.JobID jobid) throws IOException;
    /**
     * Kill a job.
     */
    public void killJob(org.apache.hadoop.mapred.JobID jobid) throws IOException;
    /**
     * Get all the jobs submitted.
     */
    public JobStatus[] getAllJobs() throws IOException;
    /**
     * Close the connection to the Job Tracker.
     */
    public void close();
    /**
     * Does exactly what org.apache.hadoop.mapreduce.Job#addCacheFile(URI) in Hadoop 2.
     * Assumes that both parameters are not {@code null}.
     */
    public void addCacheFile(URI uri, Job job);
    /**
     * Kills all jobs tagged with the given tag that have been started after the
     * given timestamp.
     */
    public void killJobs(String tag, long timestamp);
  }

  /**
   * Create a proxy file system that can serve a given scheme/authority using some
   * other file system.
   */
  public FileSystem createProxyFileSystem(FileSystem fs, URI uri);

  public Map<String, String> getHadoopConfNames();
  
  /**
   * Create a shim for DFS storage policy.
   */
  
  public enum StoragePolicyValue {
    MEMORY, /* 1-replica memory */
    SSD, /* 3-replica ssd */
    DEFAULT /* system defaults (usually 3-replica disk) */;

    public static StoragePolicyValue lookup(String name) {
      if (name == null) {
        return DEFAULT;
      }
      return StoragePolicyValue.valueOf(name.toUpperCase().trim());
    }
  };
  
  public interface StoragePolicyShim {
    void setStoragePolicy(Path path, StoragePolicyValue policy) throws IOException;
  }
  
  /**
   *  obtain a storage policy shim associated with the filesystem.
   *  Returns null when the filesystem has no storage policies.
   */
  public StoragePolicyShim getStoragePolicyShim(FileSystem fs);

  /**
   * a hadoop.io ByteBufferPool shim.
   */
  public interface ByteBufferPoolShim {
    /**
     * Get a new ByteBuffer from the pool.  The pool can provide this from
     * removing a buffer from its internal cache, or by allocating a
     * new buffer.
     *
     * @param direct     Whether the buffer should be direct.
     * @param length     The minimum length the buffer will have.
     * @return           A new ByteBuffer. Its capacity can be less
     *                   than what was requested, but must be at
     *                   least 1 byte.
     */
    ByteBuffer getBuffer(boolean direct, int length);

    /**
     * Release a buffer back to the pool.
     * The pool may choose to put this buffer into its cache/free it.
     *
     * @param buffer    a direct bytebuffer
     */
    void putBuffer(ByteBuffer buffer);
  }

  /**
   * Provides an HDFS ZeroCopyReader shim.
   * @param in FSDataInputStream to read from (where the cached/mmap buffers are tied to)
   * @param in ByteBufferPoolShim to allocate fallback buffers with
   *
   * @return returns null if not supported
   */
  public ZeroCopyReaderShim getZeroCopyReader(FSDataInputStream in, ByteBufferPoolShim pool) throws IOException;

  public interface ZeroCopyReaderShim {
    /**
     * Get a ByteBuffer from the FSDataInputStream - this can be either a HeapByteBuffer or an MappedByteBuffer.
     * Also move the in stream by that amount. The data read can be small than maxLength.
     *
     * @return ByteBuffer read from the stream,
     */
    public ByteBuffer readBuffer(int maxLength, boolean verifyChecksums) throws IOException;
    /**
     * Release a ByteBuffer obtained from a read on the
     * Also move the in stream by that amount. The data read can be small than maxLength.
     *
     */
    public void releaseBuffer(ByteBuffer buffer);
  }

  public enum DirectCompressionType {
    NONE,
    ZLIB_NOHEADER,
    ZLIB,
    SNAPPY,
  };

  public interface DirectDecompressorShim {
    public void decompress(ByteBuffer src, ByteBuffer dst) throws IOException;
  }

  public DirectDecompressorShim getDirectDecompressor(DirectCompressionType codec);

  /**
   * Get configuration from JobContext
   */
  public Configuration getConfiguration(JobContext context);

  /**
   * Get job conf from the old style JobContext.
   * @param context job context
   * @return job conf
   */
  public JobConf getJobConf(org.apache.hadoop.mapred.JobContext context);

  public FileSystem getNonCachedFileSystem(URI uri, Configuration conf) throws IOException;

  public void getMergedCredentials(JobConf jobConf) throws IOException;

  public void mergeCredentials(JobConf dest, JobConf src) throws IOException;

  /**
   * Check if the configured UGI has access to the path for the given file system action.
   * Method will return successfully if action is permitted. AccessControlExceptoin will
   * be thrown if user does not have access to perform the action. Other exceptions may
   * be thrown for non-access related errors.
   * @param fs
   * @param status
   * @param action
   * @throws IOException
   * @throws AccessControlException
   * @throws Exception
   */
  public void checkFileAccess(FileSystem fs, FileStatus status, FsAction action)
      throws IOException, AccessControlException, Exception;

  /**
   * Use password API (if available) to fetch credentials/password
   * @param conf
   * @param name
   * @return
   */
  public String getPassword(Configuration conf, String name) throws IOException;

  /**
   * check whether current hadoop supports sticky bit
   * @return
   */
  boolean supportStickyBit();

  /**
   * Check stick bit in the permission
   * @param permission
   * @return sticky bit
   */
  boolean hasStickyBit(FsPermission permission);

  /**
   * @return True if the current hadoop supports trash feature.
   */
  boolean supportTrashFeature();

  /**
   * @return Path to HDFS trash, if current hadoop supports trash feature.  Null otherwise.
   */
  Path getCurrentTrashPath(Configuration conf, FileSystem fs);

  /**
   * Check whether file is directory.
   */
  boolean isDirectory(FileStatus fileStatus);

  /**
   * Returns a shim to wrap KerberosName
   */
  public KerberosNameShim getKerberosNameShim(String name) throws IOException;

  /**
   * Shim for KerberosName
   */
  public interface KerberosNameShim {
    public String getDefaultRealm();
    public String getServiceName();
    public String getHostName();
    public String getRealm();
    public String getShortName() throws IOException;
  }

  /**
   * Copies a source dir/file to a destination by orchestrating the copy between hdfs nodes.
   * This distributed process is meant to copy huge files that could take some time if a single
   * copy is done.
   *
   * @param src Path to the source file or directory to copy
   * @param dst Path to the destination file or directory
   * @param conf The hadoop configuration object
   * @return True if it is successfull; False otherwise.
   */
  public boolean runDistCp(Path src, Path dst, Configuration conf) throws IOException;

  /**
   * This interface encapsulates methods used to get encryption information from
   * HDFS paths.
   */
  public interface HdfsEncryptionShim {
    /**
     * Checks if a given HDFS path is encrypted.
     *
     * @param path Path to HDFS file system
     * @return True if it is encrypted; False otherwise.
     * @throws IOException If an error occurred attempting to get encryption information
     */
    public boolean isPathEncrypted(Path path) throws IOException;

    /**
     * Checks if two HDFS paths are on the same encrypted or unencrypted zone.
     *
     * @param path1 Path to HDFS file system
     * @param path2 Path to HDFS file system
     * @return True if both paths are in the same zone; False otherwise.
     * @throws IOException If an error occurred attempting to get encryption information
     */
    public boolean arePathsOnSameEncryptionZone(Path path1, Path path2) throws IOException;

    /**
     * Compares two encrypted path strengths.
     *
     * @param path1 HDFS path to compare.
     * @param path2 HDFS path to compare.
     * @return 1 if path1 is stronger; 0 if paths are equals; -1 if path1 is weaker.
     * @throws IOException If an error occurred attempting to get encryption/key metadata
     */
    public int comparePathKeyStrength(Path path1, Path path2) throws IOException;

    /**
     * create encryption zone by path and keyname
     * @param path HDFS path to create encryption zone
     * @param keyName keyname
     * @throws IOException
     */
    @VisibleForTesting
    public void createEncryptionZone(Path path, String keyName) throws IOException;

    /**
     * Creates an encryption key.
     *
     * @param keyName Name of the key
     * @param bitLength Key encryption length in bits (128 or 256).
     * @throws IOException If an error occurs while creating the encryption key
     * @throws NoSuchAlgorithmException If cipher algorithm is invalid.
     */
    @VisibleForTesting
    public void createKey(String keyName, int bitLength)
      throws IOException, NoSuchAlgorithmException;

    @VisibleForTesting
    public void deleteKey(String keyName) throws IOException;

    @VisibleForTesting
    public List<String> getKeys() throws IOException;
  }

  /**
   * This is a dummy class used when the hadoop version does not support hdfs encryption.
   */
  public static class NoopHdfsEncryptionShim implements HdfsEncryptionShim {
    @Override
    public boolean isPathEncrypted(Path path) throws IOException {
    /* not supported */
      return false;
    }

    @Override
    public boolean arePathsOnSameEncryptionZone(Path path1, Path path2) throws IOException {
    /* not supported */
      return true;
    }

    @Override
    public int comparePathKeyStrength(Path path1, Path path2) throws IOException {
    /* not supported */
      return 0;
    }

    @Override
    public void createEncryptionZone(Path path, String keyName) {
    /* not supported */
    }

    @Override
    public void createKey(String keyName, int bitLength) {
    /* not supported */
    }

    @Override
    public void deleteKey(String keyName) throws IOException {
    /* not supported */
    }

    @Override
    public List<String> getKeys() throws IOException{
    /* not supported */
      return null;
    }
  }

  /**
   * Returns a new instance of the HdfsEncryption shim.
   *
   * @param fs A FileSystem object to HDFS
   * @param conf A Configuration object
   * @return A new instance of the HdfsEncryption shim.
   * @throws IOException If an error occurred while creating the instance.
   */
  public HdfsEncryptionShim createHdfsEncryptionShim(FileSystem fs, Configuration conf) throws IOException;

  public Path getPathWithoutSchemeAndAuthority(Path path);
}<|MERGE_RESOLUTION|>--- conflicted
+++ resolved
@@ -93,14 +93,10 @@
       String nameNode, int numDir) throws IOException;
 
   public MiniMrShim getMiniTezCluster(Configuration conf, int numberOfTaskTrackers,
-<<<<<<< HEAD
       String nameNode, int numDir, boolean local, String tezDir) throws IOException;
-=======
-      String nameNode, int numDir) throws IOException;
 
   public MiniMrShim getMiniSparkCluster(Configuration conf, int numberOfTaskTrackers,
       String nameNode, int numDir) throws IOException;
->>>>>>> c87f25e1
 
   /**
    * Shim for MiniMrCluster
