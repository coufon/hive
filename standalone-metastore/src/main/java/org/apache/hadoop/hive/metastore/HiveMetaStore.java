--- conflicted
+++ resolved
@@ -4123,13 +4123,8 @@
       try {
         ms.openTransaction();
         part = ms.getPartition(catName, db_name, tbl_name, part_vals);
-<<<<<<< HEAD
         tbl = get_table_core(catName, db_name, tbl_name, -1, null);
-        isExternalTbl = isExternal(tbl);
-=======
-        tbl = get_table_core(catName, db_name, tbl_name);
         tableDataShouldBeDeleted = checkTableDataShouldBeDeleted(tbl, deleteData);
->>>>>>> 6a8f4cbe
         firePreEvent(new PreDropPartitionEvent(tbl, part, deleteData, this));
         mustPurge = isMustPurge(envContext, tbl);
 
