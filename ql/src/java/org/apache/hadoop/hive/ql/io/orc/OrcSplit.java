--- conflicted
+++ resolved
@@ -47,11 +47,8 @@
   private boolean hasBase;
   private final List<Long> deltas = new ArrayList<Long>();
   private OrcFile.WriterVersion writerVersion;
-<<<<<<< HEAD
   private transient Long fileId;
-=======
   private long projColsUncompressedSize;
->>>>>>> 5ad6ef41
 
   static final int HAS_FILEID_FLAG = 8;
   static final int BASE_FLAG = 4;
@@ -65,15 +62,9 @@
     super(null, 0, 0, (String[]) null);
   }
 
-<<<<<<< HEAD
   public OrcSplit(Path path, Long fileId, long offset, long length, String[] hosts,
       FileMetaInfo fileMetaInfo, boolean isOriginal, boolean hasBase,
-      List<Long> deltas) {
-=======
-  public OrcSplit(Path path, long offset, long length, String[] hosts,
-      ReaderImpl.FileMetaInfo fileMetaInfo, boolean isOriginal, boolean hasBase,
       List<Long> deltas, long projectedDataSize) {
->>>>>>> 5ad6ef41
     super(path, offset, length, hosts);
     // We could avoid serializing file ID and just replace the path with inode-based path.
     // However, that breaks bunch of stuff because Hive later looks up things by split path.
@@ -178,12 +169,12 @@
     return deltas;
   }
 
-<<<<<<< HEAD
   public Long getFileId() {
     return fileId;
-=======
+  }
+
   public long getProjectedColumnsUncompressedSize() {
     return projColsUncompressedSize;
->>>>>>> 5ad6ef41
   }
+
 }