/**
 * Licensed to the Apache Software Foundation (ASF) under one
 * or more contributor license agreements.  See the NOTICE file
 * distributed with this work for additional information
 * regarding copyright ownership.  The ASF licenses this file
 * to you under the Apache License, Version 2.0 (the
 * "License"); you may not use this file except in compliance
 * with the License.  You may obtain a copy of the License at
 *
 *     http://www.apache.org/licenses/LICENSE-2.0
 *
 * Unless required by applicable law or agreed to in writing, software
 * distributed under the License is distributed on an "AS IS" BASIS,
 * WITHOUT WARRANTIES OR CONDITIONS OF ANY KIND, either express or implied.
 * See the License for the specific language governing permissions and
 * limitations under the License.
 */
package org.apache.hadoop.hive.ql.exec.tez;

import java.io.IOException;
import java.util.ArrayList;
import java.util.Arrays;
import java.util.Collection;
import java.util.HashMap;
import java.util.HashSet;
import java.util.List;
import java.util.Map;
import java.util.Map.Entry;
<<<<<<< HEAD
=======
import java.util.Set;
import java.util.TreeMap;
>>>>>>> 5f7ea30f
import java.util.concurrent.Callable;

import org.apache.commons.logging.Log;
import org.apache.commons.logging.LogFactory;
import org.apache.hadoop.conf.Configuration;
import org.apache.hadoop.hive.conf.HiveConf;
import org.apache.hadoop.hive.llap.io.api.LlapIoProxy;
import org.apache.hadoop.hive.ql.exec.DummyStoreOperator;
import org.apache.hadoop.hive.ql.exec.HashTableDummyOperator;
import org.apache.hadoop.hive.ql.exec.MapOperator;
import org.apache.hadoop.hive.ql.exec.MapredContext;
import org.apache.hadoop.hive.ql.exec.ObjectCache;
import org.apache.hadoop.hive.ql.exec.ObjectCacheFactory;
import org.apache.hadoop.hive.ql.exec.Operator;
import org.apache.hadoop.hive.ql.exec.OperatorUtils;
import org.apache.hadoop.hive.ql.exec.Utilities;
import org.apache.hadoop.hive.ql.exec.mr.ExecMapper.ReportStats;
import org.apache.hadoop.hive.ql.exec.mr.ExecMapperContext;
import org.apache.hadoop.hive.ql.exec.tez.TezProcessor.TezKVOutputCollector;
import org.apache.hadoop.hive.ql.exec.tez.tools.KeyValueInputMerger;
import org.apache.hadoop.hive.ql.exec.vector.VectorMapOperator;
import org.apache.hadoop.hive.ql.log.PerfLogger;
import org.apache.hadoop.hive.ql.plan.MapWork;
import org.apache.hadoop.hive.ql.plan.OperatorDesc;
import org.apache.hadoop.hive.serde2.Deserializer;
import org.apache.hadoop.hive.serde2.objectinspector.ObjectInspector;
import org.apache.hadoop.mapred.JobConf;
import org.apache.tez.mapreduce.input.MRInputLegacy;
import org.apache.tez.mapreduce.input.MultiMRInput;
import org.apache.tez.mapreduce.processor.MRTaskReporter;
import org.apache.tez.runtime.api.Input;
import org.apache.tez.runtime.api.LogicalInput;
import org.apache.tez.runtime.api.LogicalOutput;
import org.apache.tez.runtime.api.ProcessorContext;
import org.apache.tez.runtime.library.api.KeyValueReader;

/**
 * Process input from tez LogicalInput and write output - for a map plan
 * Just pump the records through the query plan.
 */
public class MapRecordProcessor extends RecordProcessor {


  private MapOperator mapOp;
  private final List<MapOperator> mergeMapOpList = new ArrayList<MapOperator>();
  public static final Log l4j = LogFactory.getLog(MapRecordProcessor.class);
  private MapRecordSource[] sources;
  private final Map<String, MultiMRInput> multiMRInputMap = new HashMap<String, MultiMRInput>();
  private int position;
  MRInputLegacy legacyMRInput;
  MultiMRInput mainWorkMultiMRInput;
  private ExecMapperContext execContext;
  private boolean abort;
  protected static final String MAP_PLAN_KEY = "__MAP_PLAN__";
  private MapWork mapWork;
  List<MapWork> mergeWorkList;
  List<String> cacheKeys;
  ObjectCache cache;

  public MapRecordProcessor(final JobConf jconf) throws Exception {
    if (LlapIoProxy.isDaemon()) { // do not cache plan
      cache = new org.apache.hadoop.hive.ql.exec.mr.ObjectCache();
    } else {
      cache = ObjectCacheFactory.getCache(jconf);
    }
    execContext = new ExecMapperContext(jconf);
    execContext.setJc(jconf);
    cacheKeys = new ArrayList<String>();
  }

  @Override
  void init(final JobConf jconf, ProcessorContext processorContext, MRTaskReporter mrReporter,
      Map<String, LogicalInput> inputs, Map<String, LogicalOutput> outputs) throws Exception {
    perfLogger.PerfLogBegin(CLASS_NAME, PerfLogger.TEZ_INIT_OPERATORS);
    super.init(jconf, processorContext, mrReporter, inputs, outputs);

    String queryId = HiveConf.getVar(jconf, HiveConf.ConfVars.HIVEQUERYID);
    String key = queryId + processorContext.getTaskVertexName() + MAP_PLAN_KEY;
    cacheKeys.add(key);

    // create map and fetch operators
    mapWork = (MapWork) cache.retrieve(key, new Callable<Object>() {
        @Override
        public Object call() {
          return Utilities.getMapWork(jconf);
        }
      });
    Utilities.setMapWork(jconf, mapWork);

    String prefixes = jconf.get(DagUtils.TEZ_MERGE_WORK_FILE_PREFIXES);
    if (prefixes != null) {
      mergeWorkList = new ArrayList<MapWork>();

      for (final String prefix : prefixes.split(",")) {
        if (prefix == null || prefix.isEmpty()) {
          continue;
        }

        key = queryId + processorContext.getTaskVertexName() + prefix;
        cacheKeys.add(key);

	mergeWorkList.add(
          (MapWork) cache.retrieve(key,
              new Callable<Object>() {
                @Override
                public Object call() {
                  return Utilities.getMergeWork(jconf, prefix);
                }
              }));
      }
    }

    MapredContext.init(true, new JobConf(jconf));
    ((TezContext) MapredContext.get()).setInputs(inputs);
    ((TezContext) MapredContext.get()).setTezProcessorContext(processorContext);

    // Update JobConf using MRInput, info like filename comes via this
    legacyMRInput = getMRInput(inputs);
    if (legacyMRInput != null) {
      Configuration updatedConf = legacyMRInput.getConfigUpdates();
      if (updatedConf != null) {
        for (Entry<String, String> entry : updatedConf) {
          jconf.set(entry.getKey(), entry.getValue());
        }
      }
    }

    createOutputMap();
    // Start all the Outputs.
    for (Entry<String, LogicalOutput> outputEntry : outputs.entrySet()) {
      l4j.debug("Starting Output: " + outputEntry.getKey());
      outputEntry.getValue().start();
      ((TezKVOutputCollector) outMap.get(outputEntry.getKey())).initialize();
    }

    try {

      if (mapWork.getVectorMode()) {
        mapOp = new VectorMapOperator();
      } else {
        mapOp = new MapOperator();
      }

<<<<<<< HEAD
      mapOp.clearConnectedOperators();
=======
      mapOp.setExecContext(execContext);

      connectOps.clear();
>>>>>>> 5f7ea30f
      if (mergeWorkList != null) {
        MapOperator mergeMapOp = null;
        for (MapWork mergeMapWork : mergeWorkList) {
          if (mergeMapWork.getVectorMode()) {
            mergeMapOp = new VectorMapOperator();
          } else {
            mergeMapOp = new MapOperator();
          }

          mergeMapOpList.add(mergeMapOp);
          // initialize the merge operators first.
          if (mergeMapOp != null) {
            mergeMapOp.setConf(mergeMapWork);
            l4j.info("Input name is " + mergeMapWork.getName());
            jconf.set(Utilities.INPUT_NAME, mergeMapWork.getName());
            mergeMapOp.initialize(jconf, null);
            mergeMapOp.setChildren(jconf);

            DummyStoreOperator dummyOp = getJoinParentOp(mergeMapOp);
	    mapOp.setConnectedOperators(mergeMapWork.getTag(), dummyOp);

            mergeMapOp.passExecContext(new ExecMapperContext(jconf));
            mergeMapOp.initializeLocalWork(jconf);
          }
        }
      }

      // initialize map operator
      mapOp.setConf(mapWork);
      l4j.info("Main input name is " + mapWork.getName());
      jconf.set(Utilities.INPUT_NAME, mapWork.getName());
      mapOp.initialize(jconf, null);
      mapOp.setChildren(jconf);
      mapOp.passExecContext(execContext);
      l4j.info(mapOp.dump(0));

      mapOp.initializeLocalWork(jconf);

      initializeMapRecordSources();
      mapOp.initializeMapOperator(jconf);
      if ((mergeMapOpList != null) && mergeMapOpList.isEmpty() == false) {
        for (MapOperator mergeMapOp : mergeMapOpList) {
          jconf.set(Utilities.INPUT_NAME, mergeMapOp.getConf().getName());
          mergeMapOp.initializeMapOperator(jconf);
        }
      }

      // Initialization isn't finished until all parents of all operators
      // are initialized. For broadcast joins that means initializing the
      // dummy parent operators as well.
      List<HashTableDummyOperator> dummyOps = mapWork.getDummyOps();
      jconf.set(Utilities.INPUT_NAME, mapWork.getName());
      if (dummyOps != null) {
        for (Operator<? extends OperatorDesc> dummyOp : dummyOps){
          dummyOp.setExecContext(execContext);
          dummyOp.initialize(jconf, null);
        }
      }

      OperatorUtils.setChildrenCollector(mapOp.getChildOperators(), outMap);
      mapOp.setReporter(reporter);
      MapredContext.get().setReporter(reporter);

    } catch (Throwable e) {
      abort = true;
      if (e instanceof OutOfMemoryError) {
        // will this be true here?
        // Don't create a new object if we are already out of memory
        throw (OutOfMemoryError) e;
      } else {
        throw new RuntimeException("Map operator initialization failed", e);
      }
    }
    perfLogger.PerfLogEnd(CLASS_NAME, PerfLogger.TEZ_INIT_OPERATORS);
  }

  private void initializeMapRecordSources() throws Exception {

    int size = mergeMapOpList.size() + 1; // the +1 is for the main map operator itself
    sources = new MapRecordSource[size];
    position = mapOp.getConf().getTag();
    sources[position] = new MapRecordSource();
    KeyValueReader reader = null;
    if (mainWorkMultiMRInput != null) {
      reader = getKeyValueReader(mainWorkMultiMRInput.getKeyValueReaders(), mapOp);
    } else {
      reader = legacyMRInput.getReader();
    }
    sources[position].init(jconf, mapOp, reader);
    for (MapOperator mapOp : mergeMapOpList) {
      int tag = mapOp.getConf().getTag();
      sources[tag] = new MapRecordSource();
      String inputName = mapOp.getConf().getName();
      MultiMRInput multiMRInput = multiMRInputMap.get(inputName);
      Collection<KeyValueReader> kvReaders = multiMRInput.getKeyValueReaders();
      l4j.debug("There are " + kvReaders.size() + " key-value readers for input " + inputName);
      reader = getKeyValueReader(kvReaders, mapOp);
      sources[tag].init(jconf, mapOp, reader);
    }
    ((TezContext) MapredContext.get()).setRecordSources(sources);
  }

  @SuppressWarnings("deprecation")
  private KeyValueReader getKeyValueReader(Collection<KeyValueReader> keyValueReaders,
      MapOperator mapOp)
    throws Exception {
    List<KeyValueReader> kvReaderList = new ArrayList<KeyValueReader>(keyValueReaders);
    // this sets up the map operator contexts correctly
    mapOp.initializeContexts();
    Deserializer deserializer = mapOp.getCurrentDeserializer();
    KeyValueReader reader =
      new KeyValueInputMerger(kvReaderList, deserializer,
          new ObjectInspector[] { deserializer.getObjectInspector() }, mapOp
          .getConf()
          .getSortCols());
    return reader;
  }

  private DummyStoreOperator getJoinParentOp(Operator<? extends OperatorDesc> mergeMapOp) {
    for (Operator<? extends OperatorDesc> childOp : mergeMapOp.getChildOperators()) {
      if ((childOp.getChildOperators() == null) || (childOp.getChildOperators().isEmpty())) {
        return (DummyStoreOperator) childOp;
      } else {
        return getJoinParentOp(childOp);
      }
    }
    return null;
  }

  @Override
  void run() throws Exception {
    while (sources[position].pushRecord()) {}
  }

  @Override
  void close(){
    // check if there are IOExceptions
    if (!abort) {
      abort = execContext.getIoCxt().getIOExceptions();
    }

    if (cache != null && cacheKeys != null) {
      for (String k: cacheKeys) {
        cache.release(k);
      }
    }

    // detecting failed executions by exceptions thrown by the operator tree
    try {
      if (mapOp == null || mapWork == null) {
        return;
      }
      mapOp.close(abort);
      if (mergeMapOpList.isEmpty() == false) {
        for (MapOperator mergeMapOp : mergeMapOpList) {
          mergeMapOp.close(abort);
        }
      }

      // Need to close the dummyOps as well. The operator pipeline
      // is not considered "closed/done" unless all operators are
      // done. For broadcast joins that includes the dummy parents.
      List<HashTableDummyOperator> dummyOps = mapWork.getDummyOps();
      if (dummyOps != null) {
        for (Operator<? extends OperatorDesc> dummyOp : dummyOps){
          dummyOp.close(abort);
        }
      }

      ReportStats rps = new ReportStats(reporter, jconf);
      mapOp.preorderMap(rps);
      return;
    } catch (Exception e) {
      if (!abort) {
        // signal new failure to map-reduce
        l4j.error("Hit error while closing operators - failing tree");
        throw new RuntimeException("Hive Runtime Error while closing operators", e);
      }
    } finally {
      Utilities.clearWorkMap();
      MapredContext.close();
    }
  }

  private MRInputLegacy getMRInput(Map<String, LogicalInput> inputs) throws Exception {
    // there should be only one MRInput
    MRInputLegacy theMRInput = null;

    // start all mr/multi-mr inputs
    Set<Input> li = new HashSet<Input>();
    for (LogicalInput inp: inputs.values()) {
      if (inp instanceof MRInputLegacy || inp instanceof MultiMRInput) {
        inp.start();
        li.add(inp);
      }
    }
    processorContext.waitForAllInputsReady(li);

    l4j.info("The input names are: " + Arrays.toString(inputs.keySet().toArray()));
    for (Entry<String, LogicalInput> inp : inputs.entrySet()) {
      if (inp.getValue() instanceof MRInputLegacy) {
        if (theMRInput != null) {
          throw new IllegalArgumentException("Only one MRInput is expected");
        }
        // a better logic would be to find the alias
        theMRInput = (MRInputLegacy) inp.getValue();
      } else if (inp.getValue() instanceof MultiMRInput) {
        multiMRInputMap.put(inp.getKey(), (MultiMRInput) inp.getValue());
      }
    }
    if (theMRInput != null) {
      theMRInput.init();
    } else {
      String alias = mapWork.getAliasToWork().keySet().iterator().next();
      if (inputs.get(alias) instanceof MultiMRInput) {
        mainWorkMultiMRInput = (MultiMRInput) inputs.get(alias);
      } else {
        throw new IOException("Unexpected input type found: "
            + inputs.get(alias).getClass().getCanonicalName());
      }
    }
    return theMRInput;
  }
}<|MERGE_RESOLUTION|>--- conflicted
+++ resolved
@@ -26,11 +26,8 @@
 import java.util.List;
 import java.util.Map;
 import java.util.Map.Entry;
-<<<<<<< HEAD
-=======
 import java.util.Set;
 import java.util.TreeMap;
->>>>>>> 5f7ea30f
 import java.util.concurrent.Callable;
 
 import org.apache.commons.logging.Log;
@@ -174,13 +171,9 @@
         mapOp = new MapOperator();
       }
 
-<<<<<<< HEAD
       mapOp.clearConnectedOperators();
-=======
       mapOp.setExecContext(execContext);
 
-      connectOps.clear();
->>>>>>> 5f7ea30f
       if (mergeWorkList != null) {
         MapOperator mergeMapOp = null;
         for (MapWork mergeMapWork : mergeWorkList) {
