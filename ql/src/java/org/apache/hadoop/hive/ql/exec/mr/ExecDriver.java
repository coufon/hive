/**
 * Licensed to the Apache Software Foundation (ASF) under one
 * or more contributor license agreements.  See the NOTICE file
 * distributed with this work for additional information
 * regarding copyright ownership.  The ASF licenses this file
 * to you under the Apache License, Version 2.0 (the
 * "License"); you may not use this file except in compliance
 * with the License.  You may obtain a copy of the License at
 *
 *     http://www.apache.org/licenses/LICENSE-2.0
 *
 * Unless required by applicable law or agreed to in writing, software
 * distributed under the License is distributed on an "AS IS" BASIS,
 * WITHOUT WARRANTIES OR CONDITIONS OF ANY KIND, either express or implied.
 * See the License for the specific language governing permissions and
 * limitations under the License.
 */

package org.apache.hadoop.hive.ql.exec.mr;

import java.io.File;
import java.io.IOException;
import java.io.InputStream;
import java.io.OutputStream;
import java.io.Serializable;
import java.lang.management.ManagementFactory;
import java.lang.management.MemoryMXBean;
import java.util.ArrayList;
import java.util.Arrays;
import java.util.Collection;
import java.util.Collections;
import java.util.Enumeration;
import java.util.HashSet;
import java.util.LinkedHashMap;
import java.util.LinkedList;
import java.util.List;
import java.util.Map;
import java.util.Properties;
import java.util.Set;

import org.apache.commons.lang.StringUtils;
import org.apache.commons.logging.Log;
import org.apache.commons.logging.LogFactory;
import org.apache.hadoop.conf.Configuration;
import org.apache.hadoop.filecache.DistributedCache;
import org.apache.hadoop.fs.FileStatus;
import org.apache.hadoop.fs.FileSystem;
import org.apache.hadoop.fs.Path;
import org.apache.hadoop.hive.common.CompressionUtils;
import org.apache.hadoop.hive.common.LogUtils;
import org.apache.hadoop.hive.common.LogUtils.LogInitializationException;
import org.apache.hadoop.hive.conf.HiveConf;
import org.apache.hadoop.hive.conf.HiveConf.ConfVars;
import org.apache.hadoop.hive.ql.Context;
import org.apache.hadoop.hive.ql.DriverContext;
import org.apache.hadoop.hive.ql.ErrorMsg;
import org.apache.hadoop.hive.ql.QueryPlan;
import org.apache.hadoop.hive.ql.exec.FetchOperator;
import org.apache.hadoop.hive.ql.exec.FileSinkOperator;
import org.apache.hadoop.hive.ql.exec.FileSinkOperator.RecordWriter;
import org.apache.hadoop.hive.ql.exec.HiveTotalOrderPartitioner;
import org.apache.hadoop.hive.ql.exec.JobCloseFeedBack;
import org.apache.hadoop.hive.ql.exec.Operator;
import org.apache.hadoop.hive.ql.exec.PartitionKeySampler;
import org.apache.hadoop.hive.ql.exec.TableScanOperator;
import org.apache.hadoop.hive.ql.exec.Task;
import org.apache.hadoop.hive.ql.exec.Utilities;
<<<<<<< HEAD
import org.apache.hadoop.hive.ql.exec.FileSinkOperator.RecordWriter;
import org.apache.hadoop.hive.ql.exec.vector.VectorExecMapper;
import org.apache.hadoop.hive.ql.exec.vector.VectorMapOperator;
import org.apache.hadoop.hive.ql.exec.vector.VectorizationContext;
import org.apache.hadoop.hive.ql.exec.vector.VectorizedInputFormatInterface;
=======
>>>>>>> 38521bdf
import org.apache.hadoop.hive.ql.io.BucketizedHiveInputFormat;
import org.apache.hadoop.hive.ql.io.HiveKey;
import org.apache.hadoop.hive.ql.io.HiveOutputFormat;
import org.apache.hadoop.hive.ql.io.HiveOutputFormatImpl;
import org.apache.hadoop.hive.ql.io.IOPrepareCache;
import org.apache.hadoop.hive.ql.io.OneNullRowInputFormat;
import org.apache.hadoop.hive.ql.metadata.HiveException;
import org.apache.hadoop.hive.ql.plan.FetchWork;
import org.apache.hadoop.hive.ql.plan.FileSinkDesc;
import org.apache.hadoop.hive.ql.plan.MapWork;
import org.apache.hadoop.hive.ql.plan.MapredLocalWork;
import org.apache.hadoop.hive.ql.plan.MapredWork;
import org.apache.hadoop.hive.ql.plan.OperatorDesc;
import org.apache.hadoop.hive.ql.plan.PartitionDesc;
import org.apache.hadoop.hive.ql.plan.ReduceWork;
import org.apache.hadoop.hive.ql.plan.TableDesc;
import org.apache.hadoop.hive.ql.plan.api.StageType;
import org.apache.hadoop.hive.ql.session.SessionState;
import org.apache.hadoop.hive.ql.session.SessionState.LogHelper;
import org.apache.hadoop.hive.ql.stats.StatsFactory;
import org.apache.hadoop.hive.ql.stats.StatsPublisher;
import org.apache.hadoop.hive.serde2.objectinspector.ObjectInspector;
import org.apache.hadoop.hive.shims.ShimLoader;
import org.apache.hadoop.io.BytesWritable;
import org.apache.hadoop.io.Text;
import org.apache.hadoop.mapred.Counters;
import org.apache.hadoop.mapred.FileInputFormat;
import org.apache.hadoop.mapred.InputFormat;
import org.apache.hadoop.mapred.JobClient;
import org.apache.hadoop.mapred.JobConf;
import org.apache.hadoop.mapred.Partitioner;
import org.apache.hadoop.mapred.RunningJob;
import org.apache.hadoop.mapred.lib.TotalOrderPartitioner;
import org.apache.log4j.Appender;
import org.apache.log4j.BasicConfigurator;
import org.apache.log4j.FileAppender;
import org.apache.log4j.LogManager;
import org.apache.log4j.varia.NullAppender;

/**
 * ExecDriver is the central class in co-ordinating execution of any map-reduce task.
 * It's main responsabilities are:
 *
 * - Converting the plan (MapredWork) into a MR Job (JobConf)
 * - Submitting a MR job to the cluster via JobClient and ExecHelper
 * - Executing MR job in local execution mode (where applicable)
 *
 */
public class ExecDriver extends Task<MapredWork> implements Serializable, HadoopJobExecHook {

  private static final long serialVersionUID = 1L;
  private static final String JOBCONF_FILENAME = "jobconf.xml";

  protected transient JobConf job;
  public static MemoryMXBean memoryMXBean;
  protected HadoopJobExecHelper jobExecHelper;

  protected static transient final Log LOG = LogFactory.getLog(ExecDriver.class);

  private RunningJob rj;

  /**
   * Constructor when invoked from QL.
   */
  public ExecDriver() {
    super();
    console = new LogHelper(LOG);
    this.jobExecHelper = new HadoopJobExecHelper(job, console, this, this);
  }

  @Override
  public boolean requireLock() {
    return true;
  }

  private void initializeFiles(String prop, String files) {
    if (files != null && files.length() > 0) {
      job.set(prop, files);
      ShimLoader.getHadoopShims().setTmpFiles(prop, files);
    }
  }

  /**
   * Initialization when invoked from QL.
   */
  @Override
  public void initialize(HiveConf conf, QueryPlan queryPlan, DriverContext driverContext) {
    super.initialize(conf, queryPlan, driverContext);

    job = new JobConf(conf, ExecDriver.class);

    // NOTE: initialize is only called if it is in non-local mode.
    // In case it's in non-local mode, we need to move the SessionState files
    // and jars to jobConf.
    // In case it's in local mode, MapRedTask will set the jobConf.
    //
    // "tmpfiles" and "tmpjars" are set by the method ExecDriver.execute(),
    // which will be called by both local and NON-local mode.
    String addedFiles = Utilities.getResourceFiles(job, SessionState.ResourceType.FILE);
    if (StringUtils.isNotBlank(addedFiles)) {
      HiveConf.setVar(job, ConfVars.HIVEADDEDFILES, addedFiles);
    }
    String addedJars = Utilities.getResourceFiles(job, SessionState.ResourceType.JAR);
    if (StringUtils.isNotBlank(addedJars)) {
      HiveConf.setVar(job, ConfVars.HIVEADDEDJARS, addedJars);
    }
    String addedArchives = Utilities.getResourceFiles(job, SessionState.ResourceType.ARCHIVE);
    if (StringUtils.isNotBlank(addedArchives)) {
      HiveConf.setVar(job, ConfVars.HIVEADDEDARCHIVES, addedArchives);
    }
    this.jobExecHelper = new HadoopJobExecHelper(job, console, this, this);
  }

  /**
   * Constructor/Initialization for invocation as independent utility.
   */
  public ExecDriver(MapredWork plan, JobConf job, boolean isSilent) throws HiveException {
    setWork(plan);
    this.job = job;
    console = new LogHelper(LOG, isSilent);
    this.jobExecHelper = new HadoopJobExecHelper(job, console, this, this);
  }

  /**
   * Fatal errors are those errors that cannot be recovered by retries. These are application
   * dependent. Examples of fatal errors include: - the small table in the map-side joins is too
   * large to be feasible to be handled by one mapper. The job should fail and the user should be
   * warned to use regular joins rather than map-side joins. Fatal errors are indicated by counters
   * that are set at execution time. If the counter is non-zero, a fatal error occurred. The value
   * of the counter indicates the error type.
   *
   * @return true if fatal errors happened during job execution, false otherwise.
   */
  public boolean checkFatalErrors(Counters ctrs, StringBuilder errMsg) {
    for (Operator<? extends OperatorDesc> op : work.getMapWork().getAliasToWork().values()) {
      if (op.checkFatalErrors(ctrs, errMsg)) {
        return true;
      }
    }
    if (work.getReduceWork() != null) {
      if (work.getReduceWork().getReducer().checkFatalErrors(ctrs, errMsg)) {
        return true;
      }
    }
    return false;
  }

  protected void createTmpDirs() throws IOException {
    // fix up outputs
    Map<String, ArrayList<String>> pa = work.getMapWork().getPathToAliases();
    if (pa != null) {
      List<Operator<? extends OperatorDesc>> opList =
        new ArrayList<Operator<? extends OperatorDesc>>();

      if (work.getReduceWork() != null) {
        opList.add(work.getReduceWork().getReducer());
      }

      for (List<String> ls : pa.values()) {
        for (String a : ls) {
          opList.add(work.getMapWork().getAliasToWork().get(a));

          while (!opList.isEmpty()) {
            Operator<? extends OperatorDesc> op = opList.remove(0);

            if (op instanceof FileSinkOperator) {
              FileSinkDesc fdesc = ((FileSinkOperator) op).getConf();
              String tempDir = fdesc.getDirName();

              if (tempDir != null) {
                Path tempPath = Utilities.toTempPath(new Path(tempDir));
                LOG.info("Making Temp Directory: " + tempDir);
                FileSystem fs = tempPath.getFileSystem(job);
                fs.mkdirs(tempPath);
              }
            }

            if (op.getChildOperators() != null) {
              opList.addAll(op.getChildOperators());
            }
          }
        }
      }
    }
  }

   /**
   * Execute a query plan using Hadoop.
   */
  @SuppressWarnings("deprecation")
  @Override
  public int execute(DriverContext driverContext) {

    IOPrepareCache ioPrepareCache = IOPrepareCache.get();
    ioPrepareCache.clear();

    boolean success = true;

    Context ctx = driverContext.getCtx();
    boolean ctxCreated = false;
    String emptyScratchDirStr;
    Path emptyScratchDir;

    MapWork mWork = work.getMapWork();
    ReduceWork rWork = work.getReduceWork();

    try {
      if (ctx == null) {
        ctx = new Context(job);
        ctxCreated = true;
      }

      emptyScratchDirStr = ctx.getMRTmpFileURI();
      emptyScratchDir = new Path(emptyScratchDirStr);
      FileSystem fs = emptyScratchDir.getFileSystem(job);
      fs.mkdirs(emptyScratchDir);
    } catch (IOException e) {
      e.printStackTrace();
      console.printError("Error launching map-reduce job", "\n"
          + org.apache.hadoop.util.StringUtils.stringifyException(e));
      return 5;
    }

    ShimLoader.getHadoopShims().prepareJobOutput(job);
    //See the javadoc on HiveOutputFormatImpl and HadoopShims.prepareJobOutput()
    job.setOutputFormat(HiveOutputFormatImpl.class);


    boolean vectorPath = HiveConf.getBoolVar(job,
        HiveConf.ConfVars.HIVE_VECTORIZATION_ENABLED);

    if (vectorPath) {
      if (validateVectorPath()) {
        LOG.info("Going down the vectorization path");
        job.setMapperClass(VectorExecMapper.class);
      } else {
        //fall back to non-vector mode
        HiveConf.setBoolVar(job, HiveConf.ConfVars.HIVE_VECTORIZATION_ENABLED, false);
        job.setMapperClass(ExecMapper.class);
      }
    } else {
      job.setMapperClass(ExecMapper.class);
    }

    job.setMapOutputKeyClass(HiveKey.class);
    job.setMapOutputValueClass(BytesWritable.class);

    try {
      job.setPartitionerClass((Class<? extends Partitioner>) (Class.forName(HiveConf.getVar(job,
          HiveConf.ConfVars.HIVEPARTITIONER))));
    } catch (ClassNotFoundException e) {
      throw new RuntimeException(e.getMessage());
    }

    if (mWork.getNumMapTasks() != null) {
      job.setNumMapTasks(mWork.getNumMapTasks().intValue());
    }

    if (mWork.getMaxSplitSize() != null) {
      HiveConf.setLongVar(job, HiveConf.ConfVars.MAPREDMAXSPLITSIZE, mWork.getMaxSplitSize().longValue());
    }

    if (mWork.getMinSplitSize() != null) {
      HiveConf.setLongVar(job, HiveConf.ConfVars.MAPREDMINSPLITSIZE, mWork.getMinSplitSize().longValue());
    }

    if (mWork.getMinSplitSizePerNode() != null) {
      HiveConf.setLongVar(job, HiveConf.ConfVars.MAPREDMINSPLITSIZEPERNODE, mWork.getMinSplitSizePerNode().longValue());
    }

    if (mWork.getMinSplitSizePerRack() != null) {
      HiveConf.setLongVar(job, HiveConf.ConfVars.MAPREDMINSPLITSIZEPERRACK, mWork.getMinSplitSizePerRack().longValue());
    }

    job.setNumReduceTasks(rWork != null ? rWork.getNumReduceTasks().intValue() : 0);
    job.setReducerClass(ExecReducer.class);

    // set input format information if necessary
    setInputAttributes(job);

    // Turn on speculative execution for reducers
    boolean useSpeculativeExecReducers = HiveConf.getBoolVar(job,
        HiveConf.ConfVars.HIVESPECULATIVEEXECREDUCERS);
    HiveConf.setBoolVar(job, HiveConf.ConfVars.HADOOPSPECULATIVEEXECREDUCERS,
        useSpeculativeExecReducers);

    String inpFormat = HiveConf.getVar(job, HiveConf.ConfVars.HIVEINPUTFORMAT);
    if ((inpFormat == null) || (!StringUtils.isNotBlank(inpFormat))) {
      inpFormat = ShimLoader.getHadoopShims().getInputFormatClassName();
    }

    if (mWork.isUseBucketizedHiveInputFormat()) {
      inpFormat = BucketizedHiveInputFormat.class.getName();
    }

    LOG.info("Using " + inpFormat);

    try {
      job.setInputFormat((Class<? extends InputFormat>) (Class.forName(inpFormat)));
    } catch (ClassNotFoundException e) {
      throw new RuntimeException(e.getMessage());
    }


    // No-Op - we don't really write anything here ..
    job.setOutputKeyClass(Text.class);
    job.setOutputValueClass(Text.class);

    // Transfer HIVEAUXJARS and HIVEADDEDJARS to "tmpjars" so hadoop understands
    // it
    String auxJars = HiveConf.getVar(job, HiveConf.ConfVars.HIVEAUXJARS);
    String addedJars = HiveConf.getVar(job, HiveConf.ConfVars.HIVEADDEDJARS);
    if (StringUtils.isNotBlank(auxJars) || StringUtils.isNotBlank(addedJars)) {
      String allJars = StringUtils.isNotBlank(auxJars) ? (StringUtils.isNotBlank(addedJars) ? addedJars
          + "," + auxJars
          : auxJars)
          : addedJars;
      LOG.info("adding libjars: " + allJars);
      initializeFiles("tmpjars", allJars);
    }

    // Transfer HIVEADDEDFILES to "tmpfiles" so hadoop understands it
    String addedFiles = HiveConf.getVar(job, HiveConf.ConfVars.HIVEADDEDFILES);
    if (StringUtils.isNotBlank(addedFiles)) {
      initializeFiles("tmpfiles", addedFiles);
    }
    int returnVal = 0;
    boolean noName = StringUtils.isEmpty(HiveConf.getVar(job, HiveConf.ConfVars.HADOOPJOBNAME));

    if (noName) {
      // This is for a special case to ensure unit tests pass
      HiveConf.setVar(job, HiveConf.ConfVars.HADOOPJOBNAME, "JOB" + Utilities.randGen.nextInt());
    }
    String addedArchives = HiveConf.getVar(job, HiveConf.ConfVars.HIVEADDEDARCHIVES);
    // Transfer HIVEADDEDARCHIVES to "tmparchives" so hadoop understands it
    if (StringUtils.isNotBlank(addedArchives)) {
      initializeFiles("tmparchives", addedArchives);
    }

    try{
      MapredLocalWork localwork = mWork.getMapLocalWork();
      if (localwork != null) {
        if (!ShimLoader.getHadoopShims().isLocalMode(job)) {
          Path localPath = new Path(localwork.getTmpFileURI());
          Path hdfsPath = new Path(mWork.getTmpHDFSFileURI());

          FileSystem hdfs = hdfsPath.getFileSystem(job);
          FileSystem localFS = localPath.getFileSystem(job);
          FileStatus[] hashtableFiles = localFS.listStatus(localPath);
          int fileNumber = hashtableFiles.length;
          String[] fileNames = new String[fileNumber];

          for ( int i = 0; i < fileNumber; i++){
            fileNames[i] = hashtableFiles[i].getPath().getName();
          }

          //package and compress all the hashtable files to an archive file
          String parentDir = localPath.toUri().getPath();
          String stageId = this.getId();
          String archiveFileURI = Utilities.generateTarURI(parentDir, stageId);
          String archiveFileName = Utilities.generateTarFileName(stageId);
          localwork.setStageID(stageId);

          CompressionUtils.tar(parentDir, fileNames,archiveFileName);
          Path archivePath = new Path(archiveFileURI);
          LOG.info("Archive "+ hashtableFiles.length+" hash table files to " + archiveFileURI);

          //upload archive file to hdfs
          String hdfsFile =Utilities.generateTarURI(hdfsPath, stageId);
          Path hdfsFilePath = new Path(hdfsFile);
          short replication = (short) job.getInt("mapred.submit.replication", 10);
          hdfs.setReplication(hdfsFilePath, replication);
          hdfs.copyFromLocalFile(archivePath, hdfsFilePath);
          LOG.info("Upload 1 archive file  from" + archivePath + " to: " + hdfsFilePath);

          //add the archive file to distributed cache
          DistributedCache.createSymlink(job);
          DistributedCache.addCacheArchive(hdfsFilePath.toUri(), job);
          LOG.info("Add 1 archive file to distributed cache. Archive file: " + hdfsFilePath.toUri());
        }
      }
      work.configureJobConf(job);
      addInputPaths(job, mWork, emptyScratchDirStr, ctx);

      Utilities.setMapRedWork(job, work, ctx.getMRTmpFileURI());

      if (mWork.getSamplingType() > 0 && rWork != null && rWork.getNumReduceTasks() > 1) {
        try {
          handleSampling(driverContext, mWork, job, conf);
          job.setPartitionerClass(HiveTotalOrderPartitioner.class);
        } catch (Exception e) {
          console.printInfo("Not enough sampling data.. Rolling back to single reducer task");
          rWork.setNumReduceTasks(1);
          job.setNumReduceTasks(1);
        }
      }

      // remove the pwd from conf file so that job tracker doesn't show this
      // logs
      String pwd = HiveConf.getVar(job, HiveConf.ConfVars.METASTOREPWD);
      if (pwd != null) {
        HiveConf.setVar(job, HiveConf.ConfVars.METASTOREPWD, "HIVE");
      }
      JobClient jc = new JobClient(job);
      // make this client wait if job trcker is not behaving well.
      Throttle.checkJobTracker(job, LOG);

      if (mWork.isGatheringStats() || (rWork != null && rWork.isGatheringStats())) {
        // initialize stats publishing table
        StatsPublisher statsPublisher;
        String statsImplementationClass = HiveConf.getVar(job, HiveConf.ConfVars.HIVESTATSDBCLASS);
        if (StatsFactory.setImplementation(statsImplementationClass, job)) {
          statsPublisher = StatsFactory.getStatsPublisher();
          if (!statsPublisher.init(job)) { // creating stats table if not exists
            if (HiveConf.getBoolVar(job, HiveConf.ConfVars.HIVE_STATS_RELIABLE)) {
              throw
                new HiveException(ErrorMsg.STATSPUBLISHER_INITIALIZATION_ERROR.getErrorCodedMsg());
            }
          }
        }
      }

      this.createTmpDirs();

      // Finally SUBMIT the JOB!
      rj = jc.submitJob(job);
      // replace it back
      if (pwd != null) {
        HiveConf.setVar(job, HiveConf.ConfVars.METASTOREPWD, pwd);
      }

      returnVal = jobExecHelper.progress(rj, jc);
      success = (returnVal == 0);
    } catch (Exception e) {
      e.printStackTrace();
      String mesg = " with exception '" + Utilities.getNameMessage(e) + "'";
      if (rj != null) {
        mesg = "Ended Job = " + rj.getJobID() + mesg;
      } else {
        mesg = "Job Submission failed" + mesg;
      }

      // Has to use full name to make sure it does not conflict with
      // org.apache.commons.lang.StringUtils
      console.printError(mesg, "\n" + org.apache.hadoop.util.StringUtils.stringifyException(e));

      success = false;
      returnVal = 1;
    } finally {
      Utilities.clearWork(job);
      try {
        if (ctxCreated) {
          ctx.clear();
        }

        if (rj != null) {
          if (returnVal != 0) {
            rj.killJob();
          }
          HadoopJobExecHelper.runningJobKillURIs.remove(rj.getJobID());
          jobID = rj.getID().toString();
        }
      } catch (Exception e) {
      }
    }

    // get the list of Dynamic partition paths
    try {
      if (rj != null) {
        JobCloseFeedBack feedBack = new JobCloseFeedBack();
        if (mWork.getAliasToWork() != null) {
          for (Operator<? extends OperatorDesc> op : mWork.getAliasToWork().values()) {
            op.jobClose(job, success, feedBack);
          }
        }
        if (rWork != null) {
          rWork.getReducer().jobClose(job, success, feedBack);
        }
      }
    } catch (Exception e) {
      // jobClose needs to execute successfully otherwise fail task
      if (success) {
        success = false;
        returnVal = 3;
        String mesg = "Job Commit failed with exception '" + Utilities.getNameMessage(e) + "'";
        console.printError(mesg, "\n" + org.apache.hadoop.util.StringUtils.stringifyException(e));
      }
    }

    return (returnVal);
  }

<<<<<<< HEAD
  private boolean validateVectorPath() {
    LOG.debug("Validating if vectorized execution is applicable");
    MapredWork thePlan = this.getWork();

    for (String path : thePlan.getPathToPartitionInfo().keySet()) {
      PartitionDesc pd = thePlan.getPathToPartitionInfo().get(path);
      List<Class<?>> interfaceList =
          Arrays.asList(pd.getInputFileFormatClass().getInterfaces());
      if (!interfaceList.contains(VectorizedInputFormatInterface.class)) {
        LOG.debug("Input format: " + pd.getInputFileFormatClassName()
            + ", doesn't provide vectorized input");
        return false;
      }
    }
    VectorizationContext vc = new VectorizationContext(null, 0);
    for (String onefile : thePlan.getPathToAliases().keySet()) {
      List<String> aliases = thePlan.getPathToAliases().get(onefile);
      for (String onealias : aliases) {
        Operator<? extends OperatorDesc> op = thePlan.getAliasToWork().get(
            onealias);
        Operator<? extends OperatorDesc> vectorOp = null;
        try {
          vectorOp = VectorMapOperator.vectorizeOperator(op, vc);
        } catch (Exception e) {
          LOG.debug("Cannot vectorize the plan", e);
          return false;
        }
        if (vectorOp == null) {
          LOG.debug("Cannot vectorize the plan");
          return false;
        }
        //verify the expressions contained in the operators
        try {
          validateVectorOperator(vectorOp);
        } catch (HiveException e) {
          LOG.debug("Cannot vectorize the plan", e);
          return false;
        }
      }
    }
    return true;
  }

  private void validateVectorOperator(Operator<? extends OperatorDesc> vectorOp)
      throws HiveException {
    vectorOp.initialize(job, null);
    if (vectorOp.getChildOperators() != null) {
      for (Operator<? extends OperatorDesc> vop : vectorOp.getChildOperators()) {
        validateVectorOperator(vop);
      }
    }
  }

  private void handleSampling(DriverContext context, MapredWork work, JobConf job, HiveConf conf)
=======
  private void handleSampling(DriverContext context, MapWork mWork, JobConf job, HiveConf conf)
>>>>>>> 38521bdf
      throws Exception {
    assert mWork.getAliasToWork().keySet().size() == 1;

    String alias = mWork.getAliases().get(0);
    Operator<?> topOp = mWork.getAliasToWork().get(alias);
    PartitionDesc partDesc = mWork.getAliasToPartnInfo().get(alias);

    ArrayList<String> paths = mWork.getPaths();
    ArrayList<PartitionDesc> parts = mWork.getPartitionDescs();

    Path onePath = new Path(paths.get(0));
    String tmpPath = context.getCtx().getExternalTmpFileURI(onePath.toUri());

    Path partitionFile = new Path(tmpPath, ".partitions");
    TotalOrderPartitioner.setPartitionFile(job, partitionFile);

    PartitionKeySampler sampler = new PartitionKeySampler();

    if (mWork.getSamplingType() == MapWork.SAMPLING_ON_PREV_MR) {
      console.printInfo("Use sampling data created in previous MR");
      // merges sampling data from previous MR and make paritition keys for total sort
      for (String path : paths) {
        Path inputPath = new Path(path);
        FileSystem fs = inputPath.getFileSystem(job);
        for (FileStatus status : fs.globStatus(new Path(inputPath, ".sampling*"))) {
          sampler.addSampleFile(status.getPath(), job);
        }
      }
    } else if (mWork.getSamplingType() == MapWork.SAMPLING_ON_START) {
      console.printInfo("Creating sampling data..");
      assert topOp instanceof TableScanOperator;
      TableScanOperator ts = (TableScanOperator) topOp;

      FetchWork fetchWork;
      if (!partDesc.isPartitioned()) {
        assert paths.size() == 1;
        fetchWork = new FetchWork(paths.get(0), partDesc.getTableDesc());
      } else {
        fetchWork = new FetchWork(paths, parts, partDesc.getTableDesc());
      }
      fetchWork.setSource(ts);

      // random sampling
      FetchOperator fetcher = PartitionKeySampler.createSampler(fetchWork, conf, job, ts);
      try {
        ts.initialize(conf, new ObjectInspector[]{fetcher.getOutputObjectInspector()});
        ts.setOutputCollector(sampler);
        while (fetcher.pushRow()) { }
      } finally {
        fetcher.clearFetchContext();
      }
    } else {
      throw new IllegalArgumentException("Invalid sampling type " + mWork.getSamplingType());
    }
    sampler.writePartitionKeys(partitionFile, job);
  }

  /**
   * Set hive input format, and input format file if necessary.
   */
  protected void setInputAttributes(Configuration conf) {
    MapWork mWork = work.getMapWork();
    if (mWork.getInputformat() != null) {
      HiveConf.setVar(conf, HiveConf.ConfVars.HIVEINPUTFORMAT, mWork.getInputformat());
    }
    if (mWork.getIndexIntermediateFile() != null) {
      conf.set("hive.index.compact.file", mWork.getIndexIntermediateFile());
      conf.set("hive.index.blockfilter.file", mWork.getIndexIntermediateFile());
    }

    // Intentionally overwrites anything the user may have put here
    conf.setBoolean("hive.input.format.sorted", mWork.isInputFormatSorted());
  }

  public boolean mapStarted() {
    return this.jobExecHelper.mapStarted();
  }

  public boolean reduceStarted() {
    return this.jobExecHelper.reduceStarted();
  }

  public boolean mapDone() {
    return this.jobExecHelper.mapDone();
  }

  public boolean reduceDone() {
    return this.jobExecHelper.reduceDone();
  }

  private static void printUsage() {
    System.err.println("ExecDriver -plan <plan-file> [-jobconffile <job conf file>]"
        + "[-files <file1>[,<file2>] ...]");
    System.exit(1);
  }

  /**
   * we are running the hadoop job via a sub-command. this typically happens when we are running
   * jobs in local mode. the log4j in this mode is controlled as follows: 1. if the admin provides a
   * log4j properties file especially for execution mode - then we pick that up 2. otherwise - we
   * default to the regular hive log4j properties if one is supplied 3. if none of the above two
   * apply - we don't do anything - the log4j properties would likely be determined by hadoop.
   *
   * The intention behind providing a separate option #1 is to be able to collect hive run time logs
   * generated in local mode in a separate (centralized) location if desired. This mimics the
   * behavior of hive run time logs when running against a hadoop cluster where they are available
   * on the tasktracker nodes.
   */

  private static void setupChildLog4j(Configuration conf) {
    try {
      LogUtils.initHiveExecLog4j();
    } catch (LogInitializationException e) {
      System.err.println(e.getMessage());
    }
  }

  public static void main(String[] args) throws IOException, HiveException {

    String planFileName = null;
    String jobConfFileName = null;
    boolean noLog = false;
    String files = null;
    boolean localtask = false;
    try {
      for (int i = 0; i < args.length; i++) {
        if (args[i].equals("-plan")) {
          planFileName = args[++i];
        } else if (args[i].equals("-jobconffile")) {
          jobConfFileName = args[++i];
        } else if (args[i].equals("-nolog")) {
          noLog = true;
        } else if (args[i].equals("-files")) {
          files = args[++i];
        } else if (args[i].equals("-localtask")) {
          localtask = true;
        }
      }
    } catch (IndexOutOfBoundsException e) {
      System.err.println("Missing argument to option");
      printUsage();
    }

    JobConf conf;
    if (localtask) {
      conf = new JobConf(MapredLocalTask.class);
    } else {
      conf = new JobConf(ExecDriver.class);
    }

    if (jobConfFileName != null) {
      conf.addResource(new Path(jobConfFileName));
    }

    if (files != null) {
      conf.set("tmpfiles", files);
    }

    boolean isSilent = HiveConf.getBoolVar(conf, HiveConf.ConfVars.HIVESESSIONSILENT);

    if (noLog) {
      // If started from main(), and noLog is on, we should not output
      // any logs. To turn the log on, please set -Dtest.silent=false
      BasicConfigurator.resetConfiguration();
      BasicConfigurator.configure(new NullAppender());
    } else {
      setupChildLog4j(conf);
    }

    Log LOG = LogFactory.getLog(ExecDriver.class.getName());
    LogHelper console = new LogHelper(LOG, isSilent);

    if (planFileName == null) {
      console.printError("Must specify Plan File Name");
      printUsage();
    }

    // print out the location of the log file for the user so
    // that it's easy to find reason for local mode execution failures
    for (Appender appender : Collections.list((Enumeration<Appender>) LogManager.getRootLogger()
        .getAllAppenders())) {
      if (appender instanceof FileAppender) {
        console.printInfo("Execution log at: " + ((FileAppender) appender).getFile());
      }
    }

    // the plan file should always be in local directory
    Path p = new Path(planFileName);
    FileSystem fs = FileSystem.getLocal(conf);
    InputStream pathData = fs.open(p);

    // this is workaround for hadoop-17 - libjars are not added to classpath of the
    // child process. so we add it here explicitly

    String auxJars = HiveConf.getVar(conf, HiveConf.ConfVars.HIVEAUXJARS);
    String addedJars = HiveConf.getVar(conf, HiveConf.ConfVars.HIVEADDEDJARS);
    try {
      // see also - code in CliDriver.java
      ClassLoader loader = conf.getClassLoader();
      if (StringUtils.isNotBlank(auxJars)) {
        loader = Utilities.addToClassPath(loader, StringUtils.split(auxJars, ","));
      }
      if (StringUtils.isNotBlank(addedJars)) {
        loader = Utilities.addToClassPath(loader, StringUtils.split(addedJars, ","));
      }
      conf.setClassLoader(loader);
      // Also set this to the Thread ContextClassLoader, so new threads will
      // inherit
      // this class loader, and propagate into newly created Configurations by
      // those
      // new threads.
      Thread.currentThread().setContextClassLoader(loader);
    } catch (Exception e) {
      throw new HiveException(e.getMessage(), e);
    }
    int ret;
    if (localtask) {
      memoryMXBean = ManagementFactory.getMemoryMXBean();
      MapredLocalWork plan = (MapredLocalWork) Utilities.deserializeObject(pathData);
      MapredLocalTask ed = new MapredLocalTask(plan, conf, isSilent);
      ret = ed.executeFromChildJVM(new DriverContext());

    } else {
      MapredWork plan = (MapredWork) Utilities.deserializeObject(pathData);
      ExecDriver ed = new ExecDriver(plan, conf, isSilent);
      ret = ed.execute(new DriverContext());
    }

    if (ret != 0) {
      System.exit(ret);
    }
  }

  /**
   * Given a Hive Configuration object - generate a command line fragment for passing such
   * configuration information to ExecDriver.
   */
  public static String generateCmdLine(HiveConf hconf, Context ctx)
      throws IOException {
    HiveConf tempConf = new HiveConf();
    Path hConfFilePath = new Path(ctx.getLocalTmpFileURI(), JOBCONF_FILENAME);
    OutputStream out = null;

    Properties deltaP = hconf.getChangedProperties();
    boolean hadoopLocalMode = ShimLoader.getHadoopShims().isLocalMode(hconf);
    String hadoopSysDir = "mapred.system.dir";
    String hadoopWorkDir = "mapred.local.dir";

    for (Object one : deltaP.keySet()) {
      String oneProp = (String) one;

      if (hadoopLocalMode && (oneProp.equals(hadoopSysDir) || oneProp.equals(hadoopWorkDir))) {
        continue;
      }

      tempConf.set(oneProp, deltaP.getProperty(oneProp));
    }

    // Multiple concurrent local mode job submissions can cause collisions in
    // working dirs and system dirs
    // Workaround is to rename map red working dir to a temp dir in such cases
    if (hadoopLocalMode) {
      tempConf.set(hadoopSysDir, hconf.get(hadoopSysDir) + "/" + Utilities.randGen.nextInt());
      tempConf.set(hadoopWorkDir, hconf.get(hadoopWorkDir) + "/" + Utilities.randGen.nextInt());
    }

    try {
      out = FileSystem.getLocal(hconf).create(hConfFilePath);
      tempConf.writeXml(out);
    } finally {
      if (out != null) {
        out.close();
      }
    }
    return " -jobconffile " + hConfFilePath.toString();
  }

  @Override
  public boolean isMapRedTask() {
    return true;
  }

  @Override
  public Collection<Operator<? extends OperatorDesc>> getTopOperators() {
    return getWork().getMapWork().getAliasToWork().values();
  }

  @Override
  public boolean hasReduce() {
    MapredWork w = getWork();
    return w.getReduceWork() != null;
  }

  /**
   * Handle a empty/null path for a given alias.
   */
  private static int addInputPath(String path, JobConf job, MapWork work, String hiveScratchDir,
      int numEmptyPaths, boolean isEmptyPath, String alias) throws Exception {
    // either the directory does not exist or it is empty
    assert path == null || isEmptyPath;

    // The input file does not exist, replace it by a empty file
    Class<? extends HiveOutputFormat> outFileFormat = null;
    boolean nonNative = true;
    boolean oneRow = false;
    Properties props;
    if (isEmptyPath) {
      PartitionDesc partDesc = work.getPathToPartitionInfo().get(path);
      props = partDesc.getProperties();
      outFileFormat = partDesc.getOutputFileFormatClass();
      nonNative = partDesc.getTableDesc().isNonNative();
      oneRow = partDesc.getInputFileFormatClass() == OneNullRowInputFormat.class;
    } else {
      TableDesc tableDesc = work.getAliasToPartnInfo().get(alias).getTableDesc();
      props = tableDesc.getProperties();
      outFileFormat = tableDesc.getOutputFileFormatClass();
      nonNative = tableDesc.isNonNative();
    }

    if (nonNative) {
      FileInputFormat.addInputPaths(job, path);
      LOG.info("Add a non-native table " + path);
      return numEmptyPaths;
    }

    // create a dummy empty file in a new directory
    String newDir = hiveScratchDir + File.separator + (++numEmptyPaths);
    Path newPath = new Path(newDir);
    FileSystem fs = newPath.getFileSystem(job);
    fs.mkdirs(newPath);
    //Qualify the path against the filesystem. The user configured path might contain default port which is skipped
    //in the file status. This makes sure that all paths which goes into PathToPartitionInfo are always listed status
    //filepath.
    newPath = fs.makeQualified(newPath);
    String newFile = newDir + File.separator + "emptyFile";
    Path newFilePath = new Path(newFile);

    LOG.info("Changed input file to " + newPath.toString());

    // toggle the work

    LinkedHashMap<String, ArrayList<String>> pathToAliases = work.getPathToAliases();

    if (isEmptyPath) {
      assert path != null;
      pathToAliases.put(newPath.toUri().toString(), pathToAliases.get(path));
      pathToAliases.remove(path);
    } else {
      assert path == null;
      ArrayList<String> newList = new ArrayList<String>();
      newList.add(alias);
      pathToAliases.put(newPath.toUri().toString(), newList);
    }

    work.setPathToAliases(pathToAliases);

    LinkedHashMap<String, PartitionDesc> pathToPartitionInfo = work.getPathToPartitionInfo();
    if (isEmptyPath) {
      pathToPartitionInfo.put(newPath.toUri().toString(), pathToPartitionInfo.get(path));
      pathToPartitionInfo.remove(path);
    } else {
      PartitionDesc pDesc = work.getAliasToPartnInfo().get(alias).clone();
      pathToPartitionInfo.put(newPath.toUri().toString(), pDesc);
    }
    work.setPathToPartitionInfo(pathToPartitionInfo);

    String onefile = newPath.toString();
    RecordWriter recWriter = outFileFormat.newInstance().getHiveRecordWriter(job, newFilePath,
        Text.class, false, props, null);
    if (oneRow) {
      // empty files are ommited at CombineHiveInputFormat.
      // for metadata only query, it effectively makes partition columns disappear..
      // this could be fixed by other methods, but this seemed to be the most easy (HIVEV-2955)
      recWriter.write(new Text("empty"));  // written via HiveIgnoreKeyTextOutputFormat
    }
    recWriter.close(false);
    FileInputFormat.addInputPaths(job, onefile);
    return numEmptyPaths;
  }

  public static void addInputPaths(JobConf job, MapWork work, String hiveScratchDir, Context ctx)
      throws Exception {
    int numEmptyPaths = 0;

    Set<String> pathsProcessed = new HashSet<String>();
    List<String> pathsToAdd = new LinkedList<String>();
    // AliasToWork contains all the aliases
    for (String oneAlias : work.getAliasToWork().keySet()) {
      LOG.info("Processing alias " + oneAlias);
      List<String> emptyPaths = new ArrayList<String>();

      // The alias may not have any path
      String path = null;
      for (String onefile : work.getPathToAliases().keySet()) {
        List<String> aliases = work.getPathToAliases().get(onefile);
        if (aliases.contains(oneAlias)) {
          path = onefile;

          // Multiple aliases can point to the same path - it should be
          // processed only once
          if (pathsProcessed.contains(path)) {
            continue;
          }

          pathsProcessed.add(path);

          LOG.info("Adding input file " + path);
          if (Utilities.isEmptyPath(job, path, ctx)) {
            emptyPaths.add(path);
          } else {
            pathsToAdd.add(path);
          }
        }
      }

      // Create a empty file if the directory is empty
      for (String emptyPath : emptyPaths) {
        numEmptyPaths = addInputPath(emptyPath, job, work, hiveScratchDir, numEmptyPaths, true,
            oneAlias);
      }

      // If the query references non-existent partitions
      // We need to add a empty file, it is not acceptable to change the
      // operator tree
      // Consider the query:
      // select * from (select count(1) from T union all select count(1) from
      // T2) x;
      // If T is empty and T2 contains 100 rows, the user expects: 0, 100 (2
      // rows)
      if (path == null) {
        numEmptyPaths = addInputPath(null, job, work, hiveScratchDir, numEmptyPaths, false,
            oneAlias);
      }
    }
    setInputPaths(job, pathsToAdd);
  }

  private static void setInputPaths(JobConf job, List<String> pathsToAdd) {
    Path[] addedPaths = FileInputFormat.getInputPaths(job);
    List<Path> toAddPathList = new ArrayList<Path>();
    if(addedPaths != null) {
      for(Path added: addedPaths) {
        toAddPathList.add(added);
      }
    }
    for(String toAdd: pathsToAdd) {
      toAddPathList.add(new Path(toAdd));
    }
    FileInputFormat.setInputPaths(job, toAddPathList.toArray(new Path[0]));
  }

  @Override
  public StageType getType() {
    return StageType.MAPRED;
  }

  @Override
  public String getName() {
    return "MAPRED";
  }

  @Override
  public void updateCounters(Counters ctrs, RunningJob rj) throws IOException {
    for (Operator<? extends OperatorDesc> op : work.getMapWork().getAliasToWork().values()) {
      op.updateCounters(ctrs);
    }
    if (work.getReduceWork() != null) {
      work.getReduceWork().getReducer().updateCounters(ctrs);
    }
  }

  @Override
  public void logPlanProgress(SessionState ss) throws IOException {
    ss.getHiveHistory().logPlanProgress(queryPlan);
  }

  @Override
  public void shutdown() {
    super.shutdown();
    if (rj != null) {
      try {
        rj.killJob();
      } catch (Exception e) {
        LOG.warn("failed to kill job " + rj.getID(), e);
      }
      rj = null;
    }
  }
}
<|MERGE_RESOLUTION|>--- conflicted
+++ resolved
@@ -65,14 +65,10 @@
 import org.apache.hadoop.hive.ql.exec.TableScanOperator;
 import org.apache.hadoop.hive.ql.exec.Task;
 import org.apache.hadoop.hive.ql.exec.Utilities;
-<<<<<<< HEAD
-import org.apache.hadoop.hive.ql.exec.FileSinkOperator.RecordWriter;
 import org.apache.hadoop.hive.ql.exec.vector.VectorExecMapper;
 import org.apache.hadoop.hive.ql.exec.vector.VectorMapOperator;
 import org.apache.hadoop.hive.ql.exec.vector.VectorizationContext;
 import org.apache.hadoop.hive.ql.exec.vector.VectorizedInputFormatInterface;
-=======
->>>>>>> 38521bdf
 import org.apache.hadoop.hive.ql.io.BucketizedHiveInputFormat;
 import org.apache.hadoop.hive.ql.io.HiveKey;
 import org.apache.hadoop.hive.ql.io.HiveOutputFormat;
@@ -565,10 +561,9 @@
     return (returnVal);
   }
 
-<<<<<<< HEAD
   private boolean validateVectorPath() {
     LOG.debug("Validating if vectorized execution is applicable");
-    MapredWork thePlan = this.getWork();
+    MapWork thePlan = this.getWork().getMapWork();
 
     for (String path : thePlan.getPathToPartitionInfo().keySet()) {
       PartitionDesc pd = thePlan.getPathToPartitionInfo().get(path);
@@ -619,10 +614,7 @@
     }
   }
 
-  private void handleSampling(DriverContext context, MapredWork work, JobConf job, HiveConf conf)
-=======
   private void handleSampling(DriverContext context, MapWork mWork, JobConf job, HiveConf conf)
->>>>>>> 38521bdf
       throws Exception {
     assert mWork.getAliasToWork().keySet().size() == 1;
 
