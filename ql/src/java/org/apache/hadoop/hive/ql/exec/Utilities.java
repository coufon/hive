--- conflicted
+++ resolved
@@ -3211,9 +3211,6 @@
     + baseDir + " Giving up after " + MAX_ATTEMPS + " attemps");
 
   }
-<<<<<<< HEAD
-}
-=======
 
   /**
    * Skip header lines in the table file when reading the record.
@@ -3283,5 +3280,4 @@
     }
     return footerCount;
   }
-}
->>>>>>> 5c40bcb3
+}